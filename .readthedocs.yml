--- conflicted
+++ resolved
@@ -1,7 +1,3 @@
-<<<<<<< HEAD
-# .readthedocs.yml
-=======
->>>>>>> c6090d61
 # Read the Docs configuration file for Sphinx projects
 # See https://docs.readthedocs.io/en/stable/config-file/v2.html for details
 
@@ -25,19 +21,4 @@
 # Optionally build your docs in additional formats such as PDF and ePub
 formats:
   - pdf
-<<<<<<< HEAD
-  - epub
-
-# Optional but recommended, declare the Python requirements required
-# to build your documentation
-# See https://docs.readthedocs.io/en/stable/guides/reproducible-builds.html
-# python:
-#   install:
-#     - method: pip
-#       path: .
-#       extra_requirements:
-#         - docs
-#         - all
-=======
-  - epub
->>>>>>> c6090d61
+  - epub